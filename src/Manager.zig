//! Controls the data flow between different components of Osmium.

const std = @import("std");
const Allocator = std.mem.Allocator;

const Manager = @This();

const tracer = @import("tracer");

// const Tokenizer = @import("frontend/tokenizer/Tokenizer.zig");
// const Parser = @import("frontend/Parser.zig");

const Marshal = @import("compiler/Marshal.zig");
const Vm = @import("vm/Vm.zig");
const Compiler = @import("compiler/Compiler.zig");

const log = std.log.scoped(.manager);

allocator: Allocator,

pub fn init(allocator: Allocator) !Manager {
    return .{
        .allocator = allocator,
    };
}

pub fn deinit(_: *Manager) void {}

pub fn run_pyc(manager: *Manager, file_name: []const u8) !void {
    const t = tracer.trace(@src(), "", .{});
    defer t.end();

    // Open source file.
    const source_file = try std.fs.cwd().openFile(file_name, .{});

    const source_file_size = (try source_file.stat()).size;

    const source = try source_file.readToEndAllocOptions(
        manager.allocator,
        source_file_size,
        source_file_size,
        @alignOf(u8),
        0,
    );

    // Parse the code object
    const object = try Marshal.load(manager.allocator, source);
    _ = object;

    // // Convert into the nice Instruction format
    // var compiler = Compiler.init(manager.allocator);
    // const instructions = try compiler.compile(object);

<<<<<<< HEAD
    // var vm = try Vm.init();

    // try vm.run(manager.allocator, instructions);
=======
    var vm = try Vm.init();
    try vm.run(manager.allocator, instructions);
>>>>>>> 3286c4b0
}

pub fn run_file(manager: *Manager, file_name: []const u8) !void {
    _ = std.ChildProcess.run(.{
        .allocator = manager.allocator,
        .argv = &.{
            "python3.10",
            "-m",
            "py_compile",
            file_name,
        },
        .cwd = ".",
        .expand_arg0 = .expand,
    }) catch @panic("failed to side-run python");

    // This outputs to __pycache__/file_name.cpython-310.pyc
    const output_file_name: []const u8 = name: {
        const trimmed_name: []const u8 = file_name[0 .. file_name.len - ".py".len];
        const output_file = std.fs.path.basename(trimmed_name);

        log.debug("Trimmed: {s}", .{trimmed_name});

        const output_dir = std.fs.path.dirname(trimmed_name) orelse @panic("why in root");

        const output_pyc = try std.fmt.allocPrint(manager.allocator, "{s}/__pycache__/{s}.cpython-310.pyc", .{ output_dir, output_file });

        break :name output_pyc;
    };

    log.debug("File: {s}", .{output_file_name});

    // Run python on that.
    try manager.run_pyc(output_file_name);
}<|MERGE_RESOLUTION|>--- conflicted
+++ resolved
@@ -51,14 +51,8 @@
     // var compiler = Compiler.init(manager.allocator);
     // const instructions = try compiler.compile(object);
 
-<<<<<<< HEAD
     // var vm = try Vm.init();
-
     // try vm.run(manager.allocator, instructions);
-=======
-    var vm = try Vm.init();
-    try vm.run(manager.allocator, instructions);
->>>>>>> 3286c4b0
 }
 
 pub fn run_file(manager: *Manager, file_name: []const u8) !void {
