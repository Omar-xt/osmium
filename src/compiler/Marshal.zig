//! Serialization of PYC files.

const std = @import("std");
const ObjType = @import("objtype.zig").ObjType;
const CodeObject = @import("CodeObject.zig");
const tracer = @import("tracer");

const Marshal = @This();

const readInt = std.mem.readInt;

const PyLong_SHIFT = 15;

pub const FlagRef = struct {
    byte: u32,
    ty: ObjType,
    content: Result,
    usages: u32 = 0,
};

pub const Reference = struct {
    byte: u32,
    index: u32,
};

// Fields
python_version: struct { major: u8, minor: u8 },
flag_refs: std.ArrayList(?FlagRef),

// Deduplication. Basically an internpool.
references: std.ArrayList(?Reference),

// Other
cursor: u32,
bytes: []const u8,
allocator: std.mem.Allocator,

pub fn load(
    allocator: std.mem.Allocator,
    input_bytes: []const u8,
) !*CodeObject {
    const t = tracer.trace(@src(), "", .{});
    defer t.end();

    var marshal = try allocator.create(Marshal);
    errdefer allocator.destroy(marshal);

    if (input_bytes.len < 4) return error.BytesEmpty;

    marshal.bytes = input_bytes;
    marshal.cursor = 0;
    marshal.flag_refs = std.ArrayList(?FlagRef).init(allocator);
    marshal.references = std.ArrayList(?Reference).init(allocator);
    marshal.allocator = allocator;

    marshal.set_version(marshal.bytes[0..4].*);

    // Skip header. Add more options later.
    // >= 3.7 is 16 bytes
    // >= 3.3 is 12 bytes
    // less is 8 bytes

    marshal.cursor += 16;

    const co = marshal.read_object();
<<<<<<< HEAD

    std.debug.print("Co: {}\n", .{co.fmt(co.CodeObject.*)});

=======
>>>>>>> 3286c4b0
    return co.CodeObject;
}

fn read_object(marshal: *Marshal) Result {
    var byte = marshal.next();

    var ref_id: ?usize = null;
    if (testBit(byte, 7)) {
        byte = clearBit(byte, 7);

        ref_id = marshal.flag_refs.items.len;
        marshal.flag_refs.append(null) catch {
            @panic("failed to append flag ref");
        };
    }

    const ty: ObjType = @enumFromInt(byte);
    var result: Result = undefined;

    switch (ty) {
        .TYPE_LONG => result = marshal.read_py_long(),

        .TYPE_STRING,
        .TYPE_UNICODE,
        .TYPE_ASCII,
        .TYPE_ASCII_INTERNED,
        => result = marshal.read_string(.{}),

        .TYPE_SMALL_TUPLE => {
            const size = marshal.read_bytes(1);
            var results = std.ArrayList(Result).init(marshal.allocator);
            for (0..size[0]) |_| {
                results.append(marshal.read_object()) catch {
                    @panic("failed to append to tuple");
                };
            }
            result = .{
                .Tuple = results.toOwnedSlice() catch @panic("OOM"),
            };
        },

        .TYPE_INT => result = marshal.read_long(),
        .TYPE_NONE => result = .{ .None = {} },

        .TYPE_SHORT_ASCII_INTERNED,
        .TYPE_SHORT_ASCII,
        => result = marshal.read_string(.{ .short = true }),

        .TYPE_REF => {
            const index: u32 = @intCast(marshal.read_long().Int);
            marshal.references.append(
                .{ .byte = marshal.cursor, .index = index },
            ) catch {
                @panic("failed to append to references");
            };
            marshal.flag_refs.items[index].?.usages += 1;
            result = marshal.flag_refs.items[index].?.content;
        },

        // This causes marshal to free some memory,
        // so we just return to prevent it from access flag_refs again.
<<<<<<< HEAD
        .TYPE_CODE => result = marshal.read_codeobject(),
=======
        .TYPE_CODE => {
            std.debug.print("Here!\n", .{});
            result = marshal.read_codeobject();
        },
>>>>>>> 3286c4b0

        .TYPE_TRUE => result = .{ .Bool = true },
        .TYPE_FALSE => result = .{ .Bool = false },

        .TYPE_BINARY_FLOAT => {
            const float_bytes = marshal.read_bytes(8);
            const float: f64 = @bitCast(float_bytes[0..8].*);

            result = .{ .Float = float };
        },

        else => std.debug.panic(
            "Unsupported ObjType: {s}\n",
            .{@tagName(ty)},
        ),
    }

    if (ref_id) |id| {
        marshal.flag_refs.items[id] = .{
            .byte = marshal.cursor,
            .ty = ty,
            .content = result,
        };
    }

    return result;
}

fn read_codeobject(marshal: *Marshal) Result {
    // All of this compilcated stuff is to keep the reading in the right order.

    const structure = [_]struct { []const u8, *const fn (*Marshal) Result }{
        .{ "argcount", read_long },
        .{ "posonlyargcount", read_long },
        .{ "kwonlyargcount", read_long },
        .{ "nlocals", read_long },
        .{ "stacksize", read_long },
        .{ "flags", read_long },
        .{ "code", read_object },
        .{ "consts", read_object },
        .{ "names", read_object },
        .{ "varnames", read_object },
        .{ "freevars", read_object },
        .{ "cellvars", read_object },
        .{ "filename", read_object },
        .{ "name", read_object },
        .{ "firstlineno", read_long },
        .{ "lnotab", read_object },
    };

    var dict = std.StringArrayHashMap(Result).init(marshal.allocator);
    defer dict.deinit();

    for (structure) |struc| {
        const name, const method = struc;
        dict.put(name, method(marshal)) catch @panic(
            "failed to put onto co dict",
        );
    }

    const co = marshal.allocator.create(CodeObject) catch @panic(
        "failed to allocate codeobject",
    );
    errdefer marshal.allocator.free(co);

    // Here we just select the specific things we want.

    co.argcount = @intCast(dict.get("argcount").?.Int);
    co.name = dict.get("name").?.String;

    const filename = dict.get("filename").?;
<<<<<<< HEAD

    if (filename == .Ref) {
        // Just resolve the ref
        const name_flag_ref = marshal.flag_refs.items[filename.Ref.index].?;
        const name_result = name_flag_ref.content;
        const name = name_result.String;
        co.filename = name;
    } else {
        co.filename = filename.String;
    }
=======
    co.filename = filename.String;
>>>>>>> 3286c4b0

    co.consts = dict.get("consts").?.Tuple;
    co.stacksize = @intCast(dict.get("stacksize").?.Int);
    co.code = dict.get("code").?.String;
    co.names = dict.get("names").?.Tuple;

    return .{ .CodeObject = co };
}

pub const Result = union(enum) {
    Int: i32,
    /// Floats are stored in 8 bytes.
    Float: f64,

    String: []const u8,
    Dict: std.StringArrayHashMap(Result),
    Tuple: []const Result,
    None: void,
    Bool: bool,

    CodeObject: *CodeObject,

    CodeObject: *CodeObject,

    pub fn format(
        _: Result,
        comptime _: []const u8,
        _: std.fmt.FormatOptions,
        _: anytype,
    ) !void {
        @compileError("use Result.fmt() instead");
    }

    // A special pretty printer for Result
    fn format2(
        ctx: FormatContext,
        comptime unused_fmt_bytes: []const u8,
        _: std.fmt.FormatOptions,
        writer: anytype,
    ) !void {
        std.debug.assert(unused_fmt_bytes.len == 0);

        const co = ctx.co;
        const result = ctx.result;

        switch (result) {
            .Int => |int| try writer.print("{d}", .{int}),
            .Tuple => |tuple| {
                try writer.print("(", .{});
                for (tuple, 0..) |tup, i| {
                    try writer.print("{}", .{tup.fmt(co)});

                    if (i < tuple.len - 1) try writer.print(", ", .{});
                }
                try writer.print(")", .{});
            },
            .None => try writer.print("None", .{}),
            .String => |string| try writer.print("{s}", .{string}),
            .Bool => |boolean| try writer.print("{}", .{boolean}),

<<<<<<< HEAD
            .CodeObject => |codeobject| {
                try writer.print("{}", .{codeobject.consts[0].fmt(codeobject.*)});
            },
=======
            .CodeObject => try writer.print("CodeObject", .{}),
>>>>>>> 3286c4b0

            else => std.debug.panic(
                "TODO: Result.format2 {s}",
                .{@tagName(result)},
            ),
        }
    }

    pub fn fmt(self: Result, co: CodeObject) std.fmt.Formatter(format2) {
        return .{ .data = .{
            .co = co,
            .result = self,
        } };
    }

    const FormatContext = struct {
        co: CodeObject,
        result: Result,
    };
};

fn next(marshal: *Marshal) u8 {
    const byte = marshal.bytes[marshal.cursor];
    marshal.cursor += 1;
    return byte;
}

fn read_bytes(marshal: *Marshal, count: u32) []const u8 {
    const bytes = marshal.bytes[marshal.cursor .. marshal.cursor + count];
    marshal.cursor += count;
    return bytes;
}

fn read_long(marshal: *Marshal) Result {
    const bytes = marshal.read_bytes(4);
    const int = readInt(i32, bytes[0..4], .little);
    return .{ .Int = int };
}

fn read_short(marshal: *Marshal) Result {
    const bytes = marshal.read_bytes(2);
    const int = readInt(i16, bytes[0..2], .little);
    return .{ .Int = int };
}

fn read_py_long(marshal: *Marshal) Result {
    const n = marshal.read_long().Int;
    var result: i32 = 0;
    var shift: u5 = 0;
    for (0..@abs(n)) |_| {
        result += marshal.read_short().Int << shift;
        shift += PyLong_SHIFT;
    }
    return .{ .Int = if (n > 0) result else -result };
}

fn read_string(
    marshal: *Marshal,
    options: struct { size: ?u32 = null, short: bool = false },
) Result {
    const string_size: u32 = blk: {
        if (options.size) |size| {
            break :blk size;
        } else {
            if (options.short) {
                break :blk readInt(u8, marshal.read_bytes(1)[0..1], .little);
            } else {
                break :blk @as(u32, @intCast(marshal.read_long().Int));
            }
        }
    };
    return .{ .String = marshal.read_bytes(string_size) };
}

/// Sets the marshal's version.
fn set_version(marshal: *Marshal, magic_bytes: [4]u8) void {
    const magic_number = readInt(u16, magic_bytes[0..2], .little);

    marshal.python_version = switch (magic_number) {
        // We only support 3.10 bytecode
        3430...3439 => .{ .major = 3, .minor = 10 },
        // 3450...3495 => .{ .major = 3, .minor = 11 },
        else => std.debug.panic(
            "pyc compiled with unsupported magic: {d}",
            .{magic_number},
        ),
    };
}

///  Set's a bit at `offset` in `int`
fn testBit(int: anytype, comptime offset: u8) bool {
    const mask = @as(u8, 1) << offset;
    return (int & mask) != 0;
}

fn clearBit(int: anytype, comptime offset: u8) @TypeOf(int) {
    return int & ~(@as(u8, 1) << offset);
}<|MERGE_RESOLUTION|>--- conflicted
+++ resolved
@@ -63,12 +63,6 @@
     marshal.cursor += 16;
 
     const co = marshal.read_object();
-<<<<<<< HEAD
-
-    std.debug.print("Co: {}\n", .{co.fmt(co.CodeObject.*)});
-
-=======
->>>>>>> 3286c4b0
     return co.CodeObject;
 }
 
@@ -130,14 +124,7 @@
 
         // This causes marshal to free some memory,
         // so we just return to prevent it from access flag_refs again.
-<<<<<<< HEAD
         .TYPE_CODE => result = marshal.read_codeobject(),
-=======
-        .TYPE_CODE => {
-            std.debug.print("Here!\n", .{});
-            result = marshal.read_codeobject();
-        },
->>>>>>> 3286c4b0
 
         .TYPE_TRUE => result = .{ .Bool = true },
         .TYPE_FALSE => result = .{ .Bool = false },
@@ -209,20 +196,7 @@
     co.name = dict.get("name").?.String;
 
     const filename = dict.get("filename").?;
-<<<<<<< HEAD
-
-    if (filename == .Ref) {
-        // Just resolve the ref
-        const name_flag_ref = marshal.flag_refs.items[filename.Ref.index].?;
-        const name_result = name_flag_ref.content;
-        const name = name_result.String;
-        co.filename = name;
-    } else {
-        co.filename = filename.String;
-    }
-=======
     co.filename = filename.String;
->>>>>>> 3286c4b0
 
     co.consts = dict.get("consts").?.Tuple;
     co.stacksize = @intCast(dict.get("stacksize").?.Int);
@@ -242,8 +216,6 @@
     Tuple: []const Result,
     None: void,
     Bool: bool,
-
-    CodeObject: *CodeObject,
 
     CodeObject: *CodeObject,
 
@@ -283,13 +255,7 @@
             .String => |string| try writer.print("{s}", .{string}),
             .Bool => |boolean| try writer.print("{}", .{boolean}),
 
-<<<<<<< HEAD
-            .CodeObject => |codeobject| {
-                try writer.print("{}", .{codeobject.consts[0].fmt(codeobject.*)});
-            },
-=======
             .CodeObject => try writer.print("CodeObject", .{}),
->>>>>>> 3286c4b0
 
             else => std.debug.panic(
                 "TODO: Result.format2 {s}",
